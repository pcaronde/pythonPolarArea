--- conflicted
+++ resolved
@@ -24,31 +24,6 @@
 #convert_csv_to_xlsx(['file1.csv', 'file2.csv'], output_path='output.xlsx')
 
 # Read in colour array from properties file
-# def read_file(file_path: object) -> object:
-#     data = []
-#     with open(file_path, 'r') as file:
-#         for line in file:
-#             key, value = line.strip().split('=')
-#             data.append((value))
-#     return data
-
-# Read the CSV file
-def read_csv_file(file_path: object) -> object:
-    data = []
-    try:
-        with open(file_path, 'r') as csvfile:
-            reader = csv.DictReader(csvfile)
-            for line in csvfile:
-                data.append(value)
-        print(f"Successfully read {len(data)} rows from {file_path}")
-        return data
-    except FileNotFoundError:
-        print(f"Error: File '{file_path}' not found.")
-        return None
-    except csv.Error as e:
-        print(f"Error reading CSV file: {e}")
-        return None
-      
 def read_file(file_path: object) -> object:
      data = []
      with open(file_path, 'r') as file:
@@ -84,18 +59,9 @@
 #             data.append((value))
 #     return data
 
-
 # Usage
 file_path = 'properties'
-<<<<<<< HEAD
-#result = read_file(file_path)
-result = read_csv_file(file_path)
-
-# print(result)
-
-=======
 result = read_file(file_path)
->>>>>>> 6d5bac36
 
 def get_fig_data(r_values, user_name):
     # Create a polar area chart using four coolors, static categories, and variable values
@@ -131,15 +97,9 @@
     return fig
 
 
-<<<<<<< HEAD
-input_file = './Users.csv' #     filename = 'Users.csv'
-#input_file = './Users.xlsx'
-#check_file = os.path.isfile(input_file)
-=======
 #input_file = './Users.csv' #     filename = 'Users.csv'
 input_file = './user.xlsx'
 check_file = os.path.isfile(input_file)
->>>>>>> 6d5bac36
 
 if os.path.isfile(input_file):
     print(f'The input file {input_file} exists')
@@ -162,16 +122,7 @@
     html_content += chart_html
 
 
-<<<<<<< HEAD
-output_file = './Assessments-csv.html'
-#check_file = os.path.isfile(input_file)
-
-if os.path.isfile("Assessments-csv.html"):
-
-#output_file = './Assessments.html'
-=======
 output_file = './Assessments.html'
->>>>>>> 6d5bac36
 #check_file = os.path.isfile(input_file)
 
 #if os.path.isfile("Assessments.html"):
@@ -187,14 +138,8 @@
     print(f'The output file {output_file} does not exist. Executing ...')
 
 
-<<<<<<< HEAD
-with open("Assessments-csv.html", "w") as f:
-
-#with open("Assessments.html", "w") as f:
-=======
 #with open("Assessments-csv.html", "w") as f:
 
 with open("Assessments.html", "w") as f:
->>>>>>> 6d5bac36
 
     f.write(html_content)