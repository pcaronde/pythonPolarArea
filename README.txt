A simple Python script to create a polar area chart and fill it on with some values and labels.

How to run
Executive Assessment Script
<<<<<<< HEAD
1. Create a folder and place the attached script & Users.xlsx file in the folder (download this Google Sheet here and rename users.xlsx) - Or change line 48 if you don't want to rename.
=======
1. Create a folder and place the attached script & Users.xlsx file in the folder (download this Google sheet here and rename users.xlsx) - Or change line 48 if you don't want to rename.
>>>>>>> ca880c53
2. Open a terminal and cd to that folder
3. And then run the below command
docker run -t -i -v ${PWD}:/tmp python bash
4. Then install the below packages
<<<<<<< HEAD
pip install numpy plotly pandas openpyxl
5. And then inside the container cd to /tmp location and run the below command
python main.py
6. Above command will generate an Assesment.html file inside the same directory, all of the diagrams will be in a single html page labelled, scroll down.
You just need to duplicate the tabs and keep the format for each of people you want to perform an assessment of. Label each tab with the person's name as the script uses this as a label for the diagrams.
=======
pip install numpy
pip install plotly
pip install pandas
pip install openpyxl
5. And then inside the container, cd to /tmp location and run the below command
python plt.py
6. Above command will generate an Assesment.html file inside the same directory, all of the diagrams will be in a single html page labelled, scroll down.
You only need to duplicate the tabs and keep the format for each of the people you want to perform an assessment of. Label each tab with the person's name as the script uses this as a label for the diagrams.
>>>>>>> ca880c53
<|MERGE_RESOLUTION|>--- conflicted
+++ resolved
@@ -2,28 +2,13 @@
 
 How to run
 Executive Assessment Script
-<<<<<<< HEAD
 1. Create a folder and place the attached script & Users.xlsx file in the folder (download this Google Sheet here and rename users.xlsx) - Or change line 48 if you don't want to rename.
-=======
-1. Create a folder and place the attached script & Users.xlsx file in the folder (download this Google sheet here and rename users.xlsx) - Or change line 48 if you don't want to rename.
->>>>>>> ca880c53
 2. Open a terminal and cd to that folder
 3. And then run the below command
 docker run -t -i -v ${PWD}:/tmp python bash
 4. Then install the below packages
-<<<<<<< HEAD
 pip install numpy plotly pandas openpyxl
 5. And then inside the container cd to /tmp location and run the below command
 python main.py
 6. Above command will generate an Assesment.html file inside the same directory, all of the diagrams will be in a single html page labelled, scroll down.
-You just need to duplicate the tabs and keep the format for each of people you want to perform an assessment of. Label each tab with the person's name as the script uses this as a label for the diagrams.
-=======
-pip install numpy
-pip install plotly
-pip install pandas
-pip install openpyxl
-5. And then inside the container, cd to /tmp location and run the below command
-python plt.py
-6. Above command will generate an Assesment.html file inside the same directory, all of the diagrams will be in a single html page labelled, scroll down.
-You only need to duplicate the tabs and keep the format for each of the people you want to perform an assessment of. Label each tab with the person's name as the script uses this as a label for the diagrams.
->>>>>>> ca880c53
+You only need to duplicate the tabs and keep the format for each of the people you want to perform an assessment of. Label each tab with the person's name as the script uses this as a label for the diagrams.